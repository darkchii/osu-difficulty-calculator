--- conflicted
+++ resolved
@@ -10,13 +10,8 @@
     <ConcurrentGarbageCollection>true</ConcurrentGarbageCollection>
   </PropertyGroup>
   <ItemGroup>
-<<<<<<< HEAD
-    <PackageReference Include="Dapper" Version="2.0.35" />
+    <PackageReference Include="Dapper" Version="2.0.78" />
     <PackageReference Include="Dapper.Contrib" Version="2.0.78" />
-=======
-    <PackageReference Include="Dapper" Version="2.0.78" />
-    <PackageReference Include="Dapper.Contrib" Version="2.0.35" />
->>>>>>> bbe1bec7
     <PackageReference Include="McMaster.Extensions.CommandLineUtils" Version="3.0.0" />
     <PackageReference Include="Microsoft.Extensions.Configuration" Version="5.0.0" />
     <PackageReference Include="Microsoft.Extensions.Configuration.EnvironmentVariables" Version="5.0.0" />
