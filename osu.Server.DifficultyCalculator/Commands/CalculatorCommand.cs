// Copyright (c) ppy Pty Ltd <contact@ppy.sh>. Licensed under the MIT Licence.
// See the LICENCE file in the repository root for full licence text.

using System;
using System.Collections.Concurrent;
using System.Collections.Generic;
using System.Diagnostics;
using System.Linq;
using System.Text;
using System.Threading;
using System.Threading.Tasks;
using Dapper;
using Humanizer;
using McMaster.Extensions.CommandLineUtils;

namespace osu.Server.DifficultyCalculator.Commands
{
    public abstract class CalculatorCommand : CommandBase
    {
        [Option(CommandOptionType.MultipleValue, Template = "-m|--mode <RULESET_ID>", Description = "Ruleset(s) to compute difficulty for.\n"
                                                                                                    + "0 - osu!\n"
                                                                                                    + "1 - osu!taiko\n"
                                                                                                    + "2 - osu!catch\n"
                                                                                                    + "3 - osu!mania")]
        public int[] Rulesets { get; set; }

        [Option(CommandOptionType.NoValue, Template = "-ac|--allow-converts", Description = "Attempt to convert beatmaps to other rulesets to calculate difficulty.")]
        public bool Converts { get; set; } = false;

        [Option(CommandOptionType.SingleValue, Template = "-c|--concurrency", Description = "Number of threads to use. Default 1.")]
        public int Concurrency { get; set; } = 1;

        [Option(CommandOptionType.NoValue, Template = "-d|--force-download", Description = "Force download of all beatmaps.")]
        public bool ForceDownload { get; set; }

        [Option(CommandOptionType.NoValue, Template = "-v|--verbose", Description = "Provide verbose console output.")]
        public bool Verbose { get; set; }

        [Option(CommandOptionType.NoValue, Template = "-q|--quiet", Description = "Disable all console output.")]
        public bool Quiet { get; set; }

        [Option(CommandOptionType.SingleValue, Template = "-l|--log-file", Description = "The file to log output to.")]
        public string LogFile { get; set; }

        [Option(CommandOptionType.NoValue, Template = "-dr|--dry-run", Description = "Don't perform any writes to the database.")]
        public bool DryRun { get; set; }

        private int[] threadBeatmapIds;

        private IReporter reporter;

        private int totalBeatmaps;
        private int processedBeatmaps;

        public void OnExecute(CommandLineApplication app, IConsole console)
        {
            reporter = new Reporter(console, LogFile)
            {
                IsQuiet = Quiet,
                IsVerbose = Verbose
            };

            if (Concurrency < 1)
            {
                reporter.Error("Concurrency level must be above 1.");
                return;
            }

            threadBeatmapIds = new int[Concurrency];

            if (AppSettings.RUN_AS_SANDBOX_DOCKER)
            {
                reporter.Output("Waiting for database...");

                while (true)
                {
                    try
                    {
                        bool initialised = false;

                        using (var conn = Database.GetConnection())
                        {
                            if (conn.QuerySingle<int>("SELECT `count` FROM `osu_counts` WHERE `name` = 'docker_db_step'") >= 1)
                                initialised = true;
                        }

                        if (initialised)
                            break;
                    }
                    catch
                    {
                    }

                    Thread.Sleep(1000);
                }
            }

            var beatmaps = new ConcurrentQueue<int>(GetBeatmaps() ?? Enumerable.Empty<int>());

            totalBeatmaps = beatmaps.Count;

            var tasks = new Task[Concurrency];

            for (int i = 0; i < Concurrency; i++)
            {
                int tmp = i;

                tasks[i] = Task.Factory.StartNew(() =>
                {
                    while (beatmaps.TryDequeue(out int beatmapId))
                    {
                        threadBeatmapIds[tmp] = beatmapId;
                        var calc = new ServerDifficultyCalculator(null);

                        reporter.Verbose($"Processing difficulty for beatmap {beatmapId}.");

                        try
                        {
                            var beatmap = BeatmapLoader.GetBeatmap(beatmapId, Verbose, ForceDownload, reporter);

                            calc.ProcessBeatmap(beatmap);
                            reporter.Verbose($"Difficulty updated for beatmap {beatmapId}.");
                        }
                        catch (Exception e)
                        {
                            reporter.Error(e.ToString());
                        }

                        Interlocked.Increment(ref processedBeatmaps);
                    }
                });
            }

            reporter.Output($"Processing {totalBeatmaps} beatmaps.");

            using (new Timer(_ => outputProgress(), null, 1000, 1000))
            using (new Timer(_ => outputHealth(), null, 5000, 5000))
                Task.WaitAll(tasks);

            if (AppSettings.RUN_AS_SANDBOX_DOCKER)
            {
                using (var conn = Database.GetConnection())
                {
                    conn.Execute("INSERT INTO `osu_counts` (`name`, `count`) VALUES (@Name, @Count) ON DUPLICATE KEY UPDATE `count` = @Count", new
                    {
                        Name = "docker_db_step",
                        Count = 2
                    });
                }
            }

            outputProgress();

            reporter.Output("Done.");
        }

<<<<<<< HEAD
=======
        private void processBeatmap(int beatmapId, List<Ruleset> rulesets)
        {
            try
            {
                reporter.Verbose($"Processing difficulty for beatmap {beatmapId}.");

                var localBeatmap = BeatmapLoader.GetBeatmap(beatmapId, Verbose, ForceDownload, reporter);

                if (localBeatmap == null)
                {
                    reporter.Error($"Beatmap {beatmapId} skipped (beatmap file not found).");
                    return;
                }

                if (localBeatmap.Beatmap.HitObjects.Count == 0)
                {
                    using (var conn = Database.GetSlaveConnection())
                    {
                        if (conn?.QuerySingleOrDefault<int>("SELECT `approved` FROM `osu_beatmaps` WHERE `beatmap_id` = @BeatmapId", new { BeatmapId = beatmapId }) > 0)
                            reporter.Error($"Ranked beatmap {beatmapId} has 0 hitobjects!");
                    }
                }

                using (var conn = Database.GetConnection())
                {
                    if (Converts && localBeatmap.BeatmapInfo.RulesetID == 0)
                    {
                        foreach (var ruleset in rulesets)
                            computeDifficulty(beatmapId, localBeatmap, ruleset, conn);
                    }
                    else if (rulesets.Any(r => r.RulesetInfo.ID == localBeatmap.BeatmapInfo.RulesetID))
                        computeDifficulty(beatmapId, localBeatmap, localBeatmap.BeatmapInfo.Ruleset.CreateInstance(), conn);
                }

                reporter.Verbose($"Difficulty updated for beatmap {beatmapId}.");
            }
            catch (Exception e)
            {
                reporter.Error($"{beatmapId} failed with: {e.Message}");
            }

            Interlocked.Increment(ref processedBeatmaps);
        }

        private void computeDifficulty(int beatmapId, WorkingBeatmap beatmap, Ruleset ruleset, MySqlConnection conn)
        {
            foreach (var attribute in ruleset.CreateDifficultyCalculator(beatmap).CalculateAll())
            {
                var legacyMod = attribute.Mods.ToLegacy();

                if (!DryRun)
                {
                    conn?.Execute(
                        "INSERT INTO `osu_beatmap_difficulty` (`beatmap_id`, `mode`, `mods`, `diff_unified`) "
                        + "VALUES (@BeatmapId, @Mode, @Mods, @Diff) "
                        + "ON DUPLICATE KEY UPDATE `diff_unified` = @Diff",
                        new
                        {
                            BeatmapId = beatmapId,
                            Mode = ruleset.RulesetInfo.ID,
                            Mods = (int)legacyMod,
                            Diff = attribute.StarRating
                        });
                }

                var parameters = new List<object>();

                foreach (var mapping in attribute.Map())
                {
                    parameters.Add(new
                    {
                        BeatmapId = beatmapId,
                        Mode = ruleset.RulesetInfo.ID,
                        Mods = (int)legacyMod,
                        Attribute = mapping.id,
                        Value = Convert.ToSingle(mapping.value)
                    });
                }

                if (!DryRun)
                {
                    conn?.Execute(
                        "INSERT INTO `osu_beatmap_difficulty_attribs` (`beatmap_id`, `mode`, `mods`, `attrib_id`, `value`) "
                        + "VALUES (@BeatmapId, @Mode, @Mods, @Attribute, @Value) "
                        + "ON DUPLICATE KEY UPDATE `value` = VALUES(`value`)",
                        parameters.ToArray());
                }

                if (legacyMod == LegacyMods.None && ruleset.RulesetInfo.Equals(beatmap.BeatmapInfo.Ruleset))
                {
                    object param = new
                    {
                        BeatmapId = beatmapId,
                        Diff = attribute.StarRating,
                        AR = beatmap.Beatmap.BeatmapInfo.BaseDifficulty.ApproachRate,
                        OD = beatmap.Beatmap.BeatmapInfo.BaseDifficulty.OverallDifficulty,
                        HP = beatmap.Beatmap.BeatmapInfo.BaseDifficulty.DrainRate,
                        CS = beatmap.Beatmap.BeatmapInfo.BaseDifficulty.CircleSize,
                        BPM = beatmap.Beatmap.ControlPointInfo.BPMMode
                    };

                    if (!DryRun)
                    {
                        if (AppSettings.INSERT_BEATMAPS)
                        {
                            conn?.Execute(
                                "INSERT INTO `osu_beatmaps` (`beatmap_id`, `difficultyrating`, `diff_approach`, `diff_overall`, `diff_drain`, `diff_size`, `bpm`) "
                                + "VALUES (@BeatmapId, @Diff, @AR, @OD, @HP, @CS, @BPM) "
                                + "ON DUPLICATE KEY UPDATE `difficultyrating` = @Diff, `diff_approach` = @AR, `diff_overall` = @OD, `diff_drain` = @HP, `diff_size` = @CS, `bpm` = @BPM",
                                param);
                        }
                        else
                        {
                            conn?.Execute(
                                "UPDATE `osu_beatmaps` SET `difficultyrating` = @Diff, `diff_approach` = @AR, `diff_overall` = @OD, `diff_drain` = @HP, `diff_size` = @CS, `bpm` = @BPM "
                                + "WHERE `beatmap_id` = @BeatmapId",
                                param);
                        }
                    }
                }
            }
        }

        private List<Ruleset> getRulesets()
        {
            var rulesetsToProcess = new List<Ruleset>();

            foreach (string file in Directory.GetFiles(AppDomain.CurrentDomain.BaseDirectory, $"{ruleset_library_prefix}.*.dll"))
            {
                try
                {
                    var assembly = Assembly.LoadFrom(file);
                    Type type = assembly.GetTypes().First(t => t.IsPublic && t.IsSubclassOf(typeof(Ruleset)));
                    rulesetsToProcess.Add((Ruleset)Activator.CreateInstance(type));
                }
                catch
                {
                    reporter.Error($"Failed to load ruleset ({file})");
                }
            }

            if (Rulesets != null)
                rulesetsToProcess.RemoveAll(r => Rulesets.All(u => u != r.RulesetInfo.ID));

            return rulesetsToProcess;
        }

>>>>>>> a8440688
        private int lastProgress;

        private void outputProgress()
        {
            int processed = processedBeatmaps;
            reporter.Output($"Processed {processed} / {totalBeatmaps} ({processed - lastProgress}/sec)");
            lastProgress = processed;
        }

        private void outputHealth()
        {
            var process = Process.GetCurrentProcess();
            reporter.Verbose($"Health p:{process.PrivateMemorySize64.Bytes()} v:{process.VirtualMemorySize64.Bytes()} w:{process.WorkingSet64.Bytes()}");

            string threadsString = string.Empty;
            for (int i = 0; i < threadBeatmapIds.Length; i++)
                threadsString += $"{i}:{threadBeatmapIds[i]} ";

            reporter.Verbose($"Threads {threadsString}");
        }

        protected string CombineSqlConditions(params string[] conditions)
        {
            var builder = new StringBuilder();

            foreach (var c in conditions)
            {
                if (string.IsNullOrEmpty(c))
                    continue;

                builder.Append(builder.Length > 0 ? " AND " : " WHERE ");
                builder.Append(c);
            }

            return builder.ToString();
        }

        protected abstract IEnumerable<int> GetBeatmaps();
    }
}<|MERGE_RESOLUTION|>--- conflicted
+++ resolved
@@ -154,156 +154,6 @@
             reporter.Output("Done.");
         }
 
-<<<<<<< HEAD
-=======
-        private void processBeatmap(int beatmapId, List<Ruleset> rulesets)
-        {
-            try
-            {
-                reporter.Verbose($"Processing difficulty for beatmap {beatmapId}.");
-
-                var localBeatmap = BeatmapLoader.GetBeatmap(beatmapId, Verbose, ForceDownload, reporter);
-
-                if (localBeatmap == null)
-                {
-                    reporter.Error($"Beatmap {beatmapId} skipped (beatmap file not found).");
-                    return;
-                }
-
-                if (localBeatmap.Beatmap.HitObjects.Count == 0)
-                {
-                    using (var conn = Database.GetSlaveConnection())
-                    {
-                        if (conn?.QuerySingleOrDefault<int>("SELECT `approved` FROM `osu_beatmaps` WHERE `beatmap_id` = @BeatmapId", new { BeatmapId = beatmapId }) > 0)
-                            reporter.Error($"Ranked beatmap {beatmapId} has 0 hitobjects!");
-                    }
-                }
-
-                using (var conn = Database.GetConnection())
-                {
-                    if (Converts && localBeatmap.BeatmapInfo.RulesetID == 0)
-                    {
-                        foreach (var ruleset in rulesets)
-                            computeDifficulty(beatmapId, localBeatmap, ruleset, conn);
-                    }
-                    else if (rulesets.Any(r => r.RulesetInfo.ID == localBeatmap.BeatmapInfo.RulesetID))
-                        computeDifficulty(beatmapId, localBeatmap, localBeatmap.BeatmapInfo.Ruleset.CreateInstance(), conn);
-                }
-
-                reporter.Verbose($"Difficulty updated for beatmap {beatmapId}.");
-            }
-            catch (Exception e)
-            {
-                reporter.Error($"{beatmapId} failed with: {e.Message}");
-            }
-
-            Interlocked.Increment(ref processedBeatmaps);
-        }
-
-        private void computeDifficulty(int beatmapId, WorkingBeatmap beatmap, Ruleset ruleset, MySqlConnection conn)
-        {
-            foreach (var attribute in ruleset.CreateDifficultyCalculator(beatmap).CalculateAll())
-            {
-                var legacyMod = attribute.Mods.ToLegacy();
-
-                if (!DryRun)
-                {
-                    conn?.Execute(
-                        "INSERT INTO `osu_beatmap_difficulty` (`beatmap_id`, `mode`, `mods`, `diff_unified`) "
-                        + "VALUES (@BeatmapId, @Mode, @Mods, @Diff) "
-                        + "ON DUPLICATE KEY UPDATE `diff_unified` = @Diff",
-                        new
-                        {
-                            BeatmapId = beatmapId,
-                            Mode = ruleset.RulesetInfo.ID,
-                            Mods = (int)legacyMod,
-                            Diff = attribute.StarRating
-                        });
-                }
-
-                var parameters = new List<object>();
-
-                foreach (var mapping in attribute.Map())
-                {
-                    parameters.Add(new
-                    {
-                        BeatmapId = beatmapId,
-                        Mode = ruleset.RulesetInfo.ID,
-                        Mods = (int)legacyMod,
-                        Attribute = mapping.id,
-                        Value = Convert.ToSingle(mapping.value)
-                    });
-                }
-
-                if (!DryRun)
-                {
-                    conn?.Execute(
-                        "INSERT INTO `osu_beatmap_difficulty_attribs` (`beatmap_id`, `mode`, `mods`, `attrib_id`, `value`) "
-                        + "VALUES (@BeatmapId, @Mode, @Mods, @Attribute, @Value) "
-                        + "ON DUPLICATE KEY UPDATE `value` = VALUES(`value`)",
-                        parameters.ToArray());
-                }
-
-                if (legacyMod == LegacyMods.None && ruleset.RulesetInfo.Equals(beatmap.BeatmapInfo.Ruleset))
-                {
-                    object param = new
-                    {
-                        BeatmapId = beatmapId,
-                        Diff = attribute.StarRating,
-                        AR = beatmap.Beatmap.BeatmapInfo.BaseDifficulty.ApproachRate,
-                        OD = beatmap.Beatmap.BeatmapInfo.BaseDifficulty.OverallDifficulty,
-                        HP = beatmap.Beatmap.BeatmapInfo.BaseDifficulty.DrainRate,
-                        CS = beatmap.Beatmap.BeatmapInfo.BaseDifficulty.CircleSize,
-                        BPM = beatmap.Beatmap.ControlPointInfo.BPMMode
-                    };
-
-                    if (!DryRun)
-                    {
-                        if (AppSettings.INSERT_BEATMAPS)
-                        {
-                            conn?.Execute(
-                                "INSERT INTO `osu_beatmaps` (`beatmap_id`, `difficultyrating`, `diff_approach`, `diff_overall`, `diff_drain`, `diff_size`, `bpm`) "
-                                + "VALUES (@BeatmapId, @Diff, @AR, @OD, @HP, @CS, @BPM) "
-                                + "ON DUPLICATE KEY UPDATE `difficultyrating` = @Diff, `diff_approach` = @AR, `diff_overall` = @OD, `diff_drain` = @HP, `diff_size` = @CS, `bpm` = @BPM",
-                                param);
-                        }
-                        else
-                        {
-                            conn?.Execute(
-                                "UPDATE `osu_beatmaps` SET `difficultyrating` = @Diff, `diff_approach` = @AR, `diff_overall` = @OD, `diff_drain` = @HP, `diff_size` = @CS, `bpm` = @BPM "
-                                + "WHERE `beatmap_id` = @BeatmapId",
-                                param);
-                        }
-                    }
-                }
-            }
-        }
-
-        private List<Ruleset> getRulesets()
-        {
-            var rulesetsToProcess = new List<Ruleset>();
-
-            foreach (string file in Directory.GetFiles(AppDomain.CurrentDomain.BaseDirectory, $"{ruleset_library_prefix}.*.dll"))
-            {
-                try
-                {
-                    var assembly = Assembly.LoadFrom(file);
-                    Type type = assembly.GetTypes().First(t => t.IsPublic && t.IsSubclassOf(typeof(Ruleset)));
-                    rulesetsToProcess.Add((Ruleset)Activator.CreateInstance(type));
-                }
-                catch
-                {
-                    reporter.Error($"Failed to load ruleset ({file})");
-                }
-            }
-
-            if (Rulesets != null)
-                rulesetsToProcess.RemoveAll(r => Rulesets.All(u => u != r.RulesetInfo.ID));
-
-            return rulesetsToProcess;
-        }
-
->>>>>>> a8440688
         private int lastProgress;
 
         private void outputProgress()
